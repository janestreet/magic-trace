open! Core
open! Async

type t = private Int63.t [@@deriving sexp_of]

include Flags.S with type t := t

val configurable_psb_period : t
val kernel_tracing : t
val kcore : t
val snapshot_on_exit : t
val last_branch_record : t
val dlfilter : t
<<<<<<< HEAD
val ptwrite : t
=======
val ctlfd : t
>>>>>>> e882fb30
val detect_exn : unit -> t Deferred.t<|MERGE_RESOLUTION|>--- conflicted
+++ resolved
@@ -11,9 +11,6 @@
 val snapshot_on_exit : t
 val last_branch_record : t
 val dlfilter : t
-<<<<<<< HEAD
+val ctlfd : t
 val ptwrite : t
-=======
-val ctlfd : t
->>>>>>> e882fb30
 val detect_exn : unit -> t Deferred.t